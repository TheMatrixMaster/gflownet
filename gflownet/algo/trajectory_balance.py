import copy
import time
import numpy as np
from itertools import count

import torch
import torch.nn as nn
import torch.multiprocessing as mp
import torch_geometric.data as gd
from torch_scatter import scatter

from gflownet.envs.graph_building_env import Graph, GraphActionType, GraphActionCategorical, generate_forward_trajectory


class TrajectoryBalance:
    """
    See, Trajectory Balance: Improved Credit Assignment in GFlowNets
    Nikolay Malkin, Moksh Jain, Emmanuel Bengio, Chen Sun, Yoshua Bengio
    https://arxiv.org/abs/2201.13259
    """
    def __init__(self, env, ctx, rng, max_len=None, random_action_prob=None, max_nodes=None,
                 illegal_action_logreward=-50, epsilon=-60):
        self.ctx = ctx
        self.env = env
        self.max_len = max_len
        self.random_action_prob = random_action_prob
        self.illegal_action_logreward = illegal_action_logreward
        self.bootstrap_own_reward = True
        self.sanitize_samples = True
        self.max_nodes = max_nodes
        self.rng = rng
        self.epsilon = epsilon
        self.reward_loss_multiplier = 1
        self.reward_loss_is_mae = True
<<<<<<< HEAD
        self.tb_loss_is_mae = False
        self.tb_loss_is_huber = False
        self.mask_invalid_rewards = False
        self.length_normalize_losses = False
        self.sample_temp = 1
=======
        self.tb_loss_is_mae = True
        self.mask_invalid_rewards = False
>>>>>>> 79f678b6

    def _corrupt_actions(self, actions, cat):
        """Sample from the uniform policy with probability `self.random_action_prob`"""
        # Should this be a method of GraphActionCategorical?
        if self.random_action_prob <= 0:
            return
        corrupted, = (np.random.uniform(size=len(actions)) < self.random_action_prob).nonzero()
        for i in corrupted:
            n_in_batch = [(b == i).sum().item() for b in cat.batch]
            n_each = np.float32([l.shape[1] * nb for l, nb in zip(cat.logits, n_in_batch)])
            which = self.rng.choice(len(n_each), p=n_each / n_each.sum())
            row = self.rng.choice(n_in_batch[which])
            col = self.rng.choice(cat.logits[which].shape[1])
            actions[i] = (which, row, col)
            
    def create_training_data_from_own_samples(self, model, n, cond_info):
        """Generate trajectories by sampling a model
        
        Parameters
        ----------
        model: nn.Module
           The model being sampled
        graphs: List[Graph]
            List of N Graph endpoints
        cond_info: torch.tensor
            Conditional information, shape (N, n_info)
        Returns
        -------
        data: List[Dict]
           A list of trajectories. Each trajectory is a dict with keys
           - trajs: List[Tuple[Graph, GraphAction]]
           - reward_pred: float, -100 if an illegal action is taken, predicted R(x) if bootstrapping, None otherwise
           - fwd_logprob: log Z + sum logprobs P_F
           - bck_logprob: sum logprobs P_B
           - logZ: predicted log Z
           - loss: predicted loss (if bootstrapping)
           - is_valid: is the generated graph valid according to the env & ctx
        """
        ctx = self.ctx
        env = self.env
        dev = model.device
        cond_info = cond_info.to(dev)
        logZ_pred = model.logZ(cond_info)
        # This will be returned as training data
        data = [{'traj': [], 'reward_pred': None, 'is_valid': True} for i in range(n)]
        # Let's also keep track of trajectory statistics according to the model
        zero = torch.tensor([0], device=dev).float()
        fwd_logprob = [[] for i in range(n)]
        bck_logprob = [[zero] for i in range(n)] # zero in case there is a single invalid action
        
        graphs = [env.new() for i in range(n)]
        done = [False] * n
        def not_done(l):
            return [e for i, e in enumerate(l) if not done[i]]

        # TODO report these stats:
        mol_too_big = 0
        mol_not_sane = 0
        invalid_act = 0
        logprob_of_illegal = []
        
        final_rewards = [None] * n
        illegal_action_logreward = torch.tensor([self.illegal_action_logreward], device=dev)
<<<<<<< HEAD
=======
        if self.epsilon is not None:
            epsilon = torch.tensor([self.epsilon], device=dev).float()
>>>>>>> 79f678b6
        for t in (range(self.max_len) if self.max_len is not None else count(0)):
            # Construct graphs for the trajectories that aren't yet done
            torch_graphs = [ctx.graph_to_Data(i) for i in not_done(graphs)]
            not_done_mask = torch.tensor(done, device=dev).logical_not()
            # Forward pass to get GraphActionCategorical
            fwd_cat, log_reward_preds = model(ctx.collate(torch_graphs).to(dev), cond_info[not_done_mask])
            if self.sample_temp != 1:
                sample_cat = copy.copy(fwd_cat)
                sample_cat.logits = [i / self.sample_temp for i in fwd_cat.logits]
                actions = sample_cat.sample()
            else:
                actions = fwd_cat.sample()
            self._corrupt_actions(actions, fwd_cat)
            graph_actions = [
                ctx.aidx_to_GraphAction(g, a, model.action_type_order[a[0]])
                for g, a in zip(torch_graphs, actions)
            ]
            log_probs = fwd_cat.log_prob(actions)
            for i, j in zip(not_done(range(n)), range(n)):
                # Step each trajectory, and accumulate statistics
                fwd_logprob[i].append(log_probs[j].unsqueeze(0))
                data[i]['traj'].append((graphs[i], graph_actions[j]))
                # Check if we're done
                if graph_actions[j].action is GraphActionType.Stop:
                    done[i] = True
                    if self.sanitize_samples and not ctx.is_sane(graphs[i]):
                        # check if the graph is sane (e.g. RDKit can
                        # construct a molecule from it) otherwise
                        # treat the done action as illegal
                        mol_not_sane += 1
                        data[i]['reward_pred'] = illegal_action_logreward.exp()
                        data[i]['is_valid'] = False
                    elif self.bootstrap_own_reward:
                        # if we're bootstrapping, extract reward prediction
                        data[i]['reward_pred'] = log_reward_preds[j].detach().exp()
                else: # If not done, try to step the environment
                    gp = graphs[i]
                    try:
                        # env.step can raise AssertionError if the action is illegal
                        gp = env.step(graphs[i], graph_actions[j])
                        if self.max_nodes is not None:
                            assert len(gp.nodes) <= self.max_nodes
                    except AssertionError as e:
                        if len(gp.nodes) > self.max_nodes:
                            mol_too_big += 1
                        else:
                            invalid_act += 1
                        done[i] = True
                        data[i]['reward_pred'] = illegal_action_logreward.exp()
                        data[i]['is_valid'] = False
                        continue
                    # Add to the trajectory
                    # P_B = uniform backward
                    n_back = env.count_backward_transitions(gp)
                    bck_logprob[i].append(torch.tensor([1 / n_back], device=dev).log())
                    graphs[i] = gp
            if all(done):
                break
            
        for i in range(n):
            # If we're not bootstrapping, we could query the reward
            # model here, but this is expensive/impractical.  Instead
            # just report forward and backward flows
            data[i]['logZ'] = logZ_pred[i].item()
            data[i]['fwd_logprob'] = sum(fwd_logprob[i])
            data[i]['bck_logprob'] = sum(bck_logprob[i])
<<<<<<< HEAD
            if self.bootstrap_own_reward:
                if not data[i]['is_valid']:
                    logprob_of_illegal.append(sum(fwd_logprob[i]).item())
=======
            if self.bootstrap_own_reward and self.epsilon is not None:
>>>>>>> 79f678b6
                # If we are bootstrapping, we can report the theoretical loss as well
                numerator = data[i]['fwd_logprob'] + logZ_pred[i]
                denominator = data[i]['bck_logprob'] + data[i]['reward_pred'].log()
                if self.epsilon is not None:
                    epsilon = torch.tensor([self.epsilon], device=dev).float()
                    numerator = torch.logaddexp(numerator, epsilon)
                    denominator = torch.logaddexp(denominator, epsilon)
                data[i]['loss'] = (numerator - denominator).pow(2)
        #print(mol_too_big, invalid_act, mol_not_sane)
        return data

    def create_training_data_from_graphs(self, graphs):
        """Generate trajectories from known endpoints
        
        Parameters
        ----------
        graphs: List[Graph]
            List of Graph endpoints

        Returns
        -------
        trajs: List[Dict{'traj': List[tuple[Graph, GraphAction]]}]
           A list of trajectories.
        """
        return [{'traj': generate_forward_trajectory(i)} for i in graphs]

    def construct_batch(self, trajs, cond_info, rewards, action_type_order):
        """Construct a batch from a list of trajectories and their information
        
        Parameters
        ----------
        trajs: List[List[tuple[Graph, GraphAction]]]
            A list of N trajectories.
        cond_info: torch.Tensor
            The conditional info that is considered for each trajectory. Shape (N, n_info)
        rewards: torch.Tensor
            The transformed reward (e.g. R(x) ** beta) for each trajectory. Shape (N,)
        action_type_order: List[GraphActionType]
            The order in which models output graph action logits.

        Returns
        -------
        batch: gd.Batch
             A (CPU) Batch object with relevant attributes added
        """
        torch_graphs = [self.ctx.graph_to_Data(i[0]) for tj in trajs for i in tj['traj']]
        actions = [self.ctx.GraphAction_to_aidx(g, a, action_type_order)
                   for g, a in zip(torch_graphs, [i[1] for tj in trajs for i in tj['traj']])]
        num_backward = torch.tensor([
            # Count the number of backward transitions from s_{t+1},
            # unless t+1 = T is the last time step
            self.env.count_backward_transitions(tj['traj'][i + 1][0]) if i + 1 < len(tj['traj']) else 1
            for tj in trajs for i in range(len(tj['traj']))
        ])
        batch = self.ctx.collate(torch_graphs)
        batch.traj_lens = torch.tensor([len(i['traj']) for i in trajs])
        batch.num_backward = num_backward
        batch.actions = torch.tensor(actions)
        batch.rewards = rewards
        batch.cond_info = cond_info
        batch.is_valid = torch.tensor([i.get('is_valid', True) for i in trajs]).float()
        return batch

    def compute_batch_losses(self, model: nn.Module, batch: gd.Batch, num_bootstrap:int=0):
        """Compute the losses over trajectories contained in the batch

        Parameters
        ----------
        model: nn.Module
           A GNN taking in a batch of graphs as input as per constructed by `self.construct_batch`.
           Must have a `logZ` attribute, itself a model, which predicts log of Z(cond_info)
        batch: gd.Batch
          batch of graphs inputs as per constructed by `self.construct_batch`
        num_bootstrap: int
          the number of trajectories for which the reward loss is computed. Ignored if 0.        
        """
        dev = model.device
        # A single trajectory is comprised of many graphs
        num_trajs = batch.traj_lens.shape[0]
        rewards = batch.rewards
        cond_info = batch.cond_info

        # This index says which trajectory each graph belongs to, so
        # it will look like [0,0,0,0,1,1,1,2,...] if trajectory 0 is
        # of length 4, trajectory 1 of length 3, and so on.
        batch_idx = torch.arange(batch.traj_lens.shape[0], device=dev).repeat_interleave(batch.traj_lens)
        # The position of the last graph of each trajectory
        final_graph_idx = torch.cumsum(batch.traj_lens, 0) - 1

        # Forward pass of the model, returns a GraphActionCategorical and the optional bootstrap predictions
        fwd_cat, log_reward_preds = model(batch, cond_info[batch_idx])

        # Retreive the reward predictions for the full graphs,
        # i.e. the final graph of each trajectory
        log_reward_preds = log_reward_preds[final_graph_idx, 0]
        # Compute trajectory balance objective
        Z = model.logZ(cond_info)[:, 0]
        # This is the log prob of each action in the trajectory
        log_prob = fwd_cat.log_prob(batch.actions)
        # The log prob of each backward action
        log_p_B = (1 / batch.num_backward).log()
        # Take log rewards, and clip
        Rp = torch.maximum(rewards.log(), torch.tensor(-100.0, device=dev))
        # This is the log probability of each trajectory
        traj_log_prob = scatter(log_prob, batch_idx, dim=0, dim_size=num_trajs, reduce='sum')
        # Compute log numerator and denominator of the TB objective
        numerator = Z + traj_log_prob
        denominator = Rp + scatter(log_p_B, batch_idx, dim=0, dim_size=num_trajs, reduce='sum')
        
        if self.epsilon is not None:
            # Numerical stability epsilon
            epsilon = torch.tensor([self.epsilon], device=dev).float()
            numerator = torch.logaddexp(numerator, epsilon)
            denominator = torch.logaddexp(denominator, epsilon)
            
        invalid_mask = 1 - batch.is_valid
        if self.mask_invalid_rewards:
            # Instead of being rude to the model and giving a
            # logreward of -100 what if we say, whatever you think the
            # logprobablity of this trajetcory is it should be smaller
            # (thus the `numerator - 1`). Why 1? Intuition?
            denominator = denominator * (1 - invalid_mask) + invalid_mask * (numerator.detach() - 1)

            
        if self.tb_loss_is_mae:
            unnorm = traj_losses = abs(numerator - denominator)
        elif self.tb_loss_is_huber:
            pass # TODO
        else:
            unnorm = traj_losses = (numerator - denominator).pow(2)
            
        # Normalize losses by trajectory length
        if self.length_normalize_losses:
            traj_losses = traj_losses / batch.traj_lens
            
        info = {'unnorm_traj_losses': unnorm,
                'invalid_trajectories': invalid_mask.mean() * 2,
                'invalid_logprob': (invalid_mask * traj_log_prob).sum() / (invalid_mask.sum() + 1e-4),
                'invalid_losses': (invalid_mask * traj_losses).sum() / (invalid_mask.sum() + 1e-4),
                'logZ': Z.mean().item()}
        
        if self.bootstrap_own_reward:
            num_bootstrap = num_bootstrap or len(rewards)
            if self.reward_loss_is_mae:
                reward_losses = abs(rewards[:num_bootstrap] - log_reward_preds[:num_bootstrap].exp())
            else:
                reward_losses = (rewards[:num_bootstrap] - log_reward_preds[:num_bootstrap].exp()).pow(2)
            info['reward_losses'] = reward_losses
            
        if not torch.isfinite(traj_losses).all():
            raise ValueError('loss is not finite')
        return traj_losses, info
        <|MERGE_RESOLUTION|>--- conflicted
+++ resolved
@@ -32,16 +32,12 @@
         self.epsilon = epsilon
         self.reward_loss_multiplier = 1
         self.reward_loss_is_mae = True
-<<<<<<< HEAD
         self.tb_loss_is_mae = False
         self.tb_loss_is_huber = False
         self.mask_invalid_rewards = False
         self.length_normalize_losses = False
         self.sample_temp = 1
-=======
-        self.tb_loss_is_mae = True
-        self.mask_invalid_rewards = False
->>>>>>> 79f678b6
+
 
     def _corrupt_actions(self, actions, cat):
         """Sample from the uniform policy with probability `self.random_action_prob`"""
@@ -105,11 +101,8 @@
         
         final_rewards = [None] * n
         illegal_action_logreward = torch.tensor([self.illegal_action_logreward], device=dev)
-<<<<<<< HEAD
-=======
         if self.epsilon is not None:
             epsilon = torch.tensor([self.epsilon], device=dev).float()
->>>>>>> 79f678b6
         for t in (range(self.max_len) if self.max_len is not None else count(0)):
             # Construct graphs for the trajectories that aren't yet done
             torch_graphs = [ctx.graph_to_Data(i) for i in not_done(graphs)]
@@ -176,18 +169,13 @@
             data[i]['logZ'] = logZ_pred[i].item()
             data[i]['fwd_logprob'] = sum(fwd_logprob[i])
             data[i]['bck_logprob'] = sum(bck_logprob[i])
-<<<<<<< HEAD
             if self.bootstrap_own_reward:
                 if not data[i]['is_valid']:
                     logprob_of_illegal.append(sum(fwd_logprob[i]).item())
-=======
-            if self.bootstrap_own_reward and self.epsilon is not None:
->>>>>>> 79f678b6
                 # If we are bootstrapping, we can report the theoretical loss as well
                 numerator = data[i]['fwd_logprob'] + logZ_pred[i]
                 denominator = data[i]['bck_logprob'] + data[i]['reward_pred'].log()
                 if self.epsilon is not None:
-                    epsilon = torch.tensor([self.epsilon], device=dev).float()
                     numerator = torch.logaddexp(numerator, epsilon)
                     denominator = torch.logaddexp(denominator, epsilon)
                 data[i]['loss'] = (numerator - denominator).pow(2)
