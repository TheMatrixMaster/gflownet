--- conflicted
+++ resolved
@@ -246,14 +246,8 @@
         assert obj_props.ndim == 2, "FlatRewards should be (mbsize, n_objectives), even if n_objectives is 1"
         # The task may decide some of the objs are invalid, we have to again filter those
         valid_idcs = valid_idcs[m_is_valid]
-<<<<<<< HEAD
-        all_fr = torch.zeros((len(trajs), flat_rewards.shape[1]))
-        all_fr[valid_idcs] = flat_rewards
-
-=======
         all_fr = torch.zeros((len(trajs), obj_props.shape[1]))
         all_fr[valid_idcs] = obj_props
->>>>>>> f106cdeb
         for i in range(len(trajs)):
             trajs[i]["obj_props"] = all_fr[i]
             trajs[i]["is_online"] = mark_as_online
