import torch
from torch import Tensor

from gflownet import LogScalar

<<<<<<< HEAD
def to_logreward(reward: Tensor) -> Tensor:
    dims = list(range(1, reward.ndim))
    return reward.squeeze(dim=dims).clamp(min=1e-30).log()
=======

def to_logreward(reward: Tensor) -> LogScalar:
    return LogScalar(reward.squeeze().clamp(min=1e-30).log())
>>>>>>> f106cdeb


def thermometer(v: Tensor, n_bins: int = 50, vmin: float = 0, vmax: float = 1) -> Tensor:
    """Thermometer encoding of a scalar quantity.

    Parameters
    ----------
    v: Tensor
        Value(s) to encode. Can be any shape
    n_bins: int
        The number of dimensions to encode the values into
    vmin: float
        The smallest value, below which the encoding is equal to torch.zeros(n_bins)
    vmax: float
        The largest value, beyond which the encoding is equal to torch.ones(n_bins)
    Returns
    -------
    encoding: Tensor
        The encoded values, shape: `v.shape + (n_bins,)`
    """
    bins = torch.linspace(vmin, vmax, n_bins)
    gap = bins[1] - bins[0]
    assert gap > 0, "vmin and vmax must be different"
    return (v[..., None] - bins.reshape((1,) * v.ndim + (-1,))).clamp(0, gap.item()) / gap<|MERGE_RESOLUTION|>--- conflicted
+++ resolved
@@ -3,15 +3,10 @@
 
 from gflownet import LogScalar
 
-<<<<<<< HEAD
-def to_logreward(reward: Tensor) -> Tensor:
-    dims = list(range(1, reward.ndim))
-    return reward.squeeze(dim=dims).clamp(min=1e-30).log()
-=======
 
 def to_logreward(reward: Tensor) -> LogScalar:
-    return LogScalar(reward.squeeze().clamp(min=1e-30).log())
->>>>>>> f106cdeb
+    dims = list(range(1, reward.ndim))
+    return LogScalar(reward.squeeze(dim=dims).clamp(min=1e-30).log())
 
 
 def thermometer(v: Tensor, n_bins: int = 50, vmin: float = 0, vmax: float = 1) -> Tensor:
