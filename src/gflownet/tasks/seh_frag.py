import socket
from typing import Callable, Dict, List, Optional, Tuple

import torch
import torch.nn as nn
import torch_geometric.data as gd
from rdkit import Chem
from rdkit.Chem.rdchem import Mol as RDMol
from torch import Tensor
from torch.utils.data import Dataset
from torch_geometric.data import Data

from gflownet import GFNTask, LogScalar, ObjectProperties
from gflownet.config import Config, init_empty
from gflownet.envs.frag_mol_env import FragMolBuildingEnvContext, Graph
from gflownet.models import bengio2021flow
from gflownet.online_trainer import StandardOnlineTrainer
from gflownet.utils.conditioning import TemperatureConditional
from gflownet.utils.misc import get_worker_device
from gflownet.utils.transforms import to_logreward


class SEHTask(GFNTask):
    """Sets up a task where the reward is computed using a proxy for the binding energy of a molecule to
    Soluble Epoxide Hydrolases.

    The proxy is pretrained, and obtained from the original GFlowNet paper, see `gflownet.models.bengio2021flow`.

    This setup essentially reproduces the results of the Trajectory Balance paper when using the TB
    objective, or of the original paper when using Flow Matching.
    """

    def __init__(
        self,
        cfg: Config,
        wrap_model: Optional[Callable[[nn.Module], nn.Module]] = None,
    ) -> None:
        self._wrap_model = wrap_model if wrap_model is not None else (lambda x: x)
        self.models = self._load_task_models()
        self.temperature_conditional = TemperatureConditional(cfg)
        self.num_cond_dim = self.temperature_conditional.encoding_size()

    def _load_task_models(self):
        model = bengio2021flow.load_original_model()
        model.to(get_worker_device())
        model = self._wrap_model(model)
        return {"seh": model}

    def sample_conditional_information(self, n: int, train_it: int) -> Dict[str, Tensor]:
        return self.temperature_conditional.sample(n)

    def cond_info_to_logreward(self, cond_info: Dict[str, Tensor], flat_reward: ObjectProperties) -> LogScalar:
        return LogScalar(self.temperature_conditional.transform(cond_info, to_logreward(flat_reward)))

    def compute_reward_from_graph(self, graphs: List[Data]) -> Tensor:
        batch = gd.Batch.from_data_list([i for i in graphs if i is not None])
        batch.to(self.models["seh"].device if hasattr(self.models["seh"], "device") else get_worker_device())
<<<<<<< HEAD

        print(batch.is_cuda)
        print(get_worker_device())
        print(self.models["seh"])

        preds = self.models["seh"](batch).reshape((-1,)).data.cpu()
=======
        preds = self.models["seh"](batch).reshape((-1,)).data.cpu() / 8
>>>>>>> f106cdeb
        preds[preds.isnan()] = 0
        return preds.clip(1e-4, 100).reshape((-1,))

    def compute_obj_properties(self, mols: List[RDMol]) -> Tuple[ObjectProperties, Tensor]:
        graphs = [bengio2021flow.mol2graph(i) for i in mols]
        is_valid = torch.tensor([i is not None for i in graphs]).bool()
        if not is_valid.any():
            return ObjectProperties(torch.zeros((0, 1))), is_valid

        preds = self.compute_reward_from_graph(graphs).reshape((-1, 1))
        assert len(preds) == is_valid.sum()
        return ObjectProperties(preds), is_valid


SOME_MOLS = [
    "O=C(NCc1cc(CCc2cccc(N3CCC(c4cc(-c5cc(-c6cncnc6)[nH]n5)ccn4)CC3)c2)ccn1)c1cccc2ccccc12",
    "O=c1nc2[nH]c3cc(-c4cc(C5CC(c6ccc(CNC7CCOC7c7csc(C8=CC(c9ccc%10ccccc%10c9)CCC8)n7)cc6)CO5)c[nH]4)ccc3nc-2c(=O)[nH]1",
    "c1ccc(-c2cnn(-c3cc(-c4cc(CCc5cc(C6CCC(c7cc(-c8ccccc8)[nH]n7)CO6)ncn5)n[nH]4)ccn3)c2)cc1",
    "O=C(NCc1cc(C2CCNC2C2CCNC2)ncn1)c1cccc(-c2cccc(-c3cccc(C4CCC(c5ccccc5)CO4)c3)c2)c1",
    "O=C(NCc1cccc(C2COC(c3ccc4nc5c(=O)[nH]c(=O)nc-5[nH]c4c3)C2)c1)c1cccc(CCc2cccc(-c3ncnc4c3ncn4C3CCCN3)c2)c1",
    "O=C(NCc1ccc(OCc2ccc(-c3ccncc3C3CCNCC3)cn2)cc1)c1cccc(N2CCC(C3CCCN3)CC2)n1",
    "O=C(NCc1ccc(C2CCC(c3cccc(-c4cccc(C5CCOC5)c4)c3)CO2)cn1)c1ccc(-n2ccc(-c3ccc4nc5c(=O)[nH]c(=O)nc-5[nH]c4c3)n2)cn1",
    "O=C(NCc1nc2c(c(=O)[nH]1)NC(c1cn(N3CCN(c4ccc5nc6c(=O)[nH]c(=O)nc-6[nH]c5c4)CC3)c(=O)[nH]c1=O)CN2)c1ccc[n+](-c2cccc(-c3nccc(-c4ccccc4)n3)c2)c1",
    "C1=C(C2CCC(c3ccnc(-c4ccc(CNC5CCC(c6ccncc6)OC5)cc4)n3)CO2)CCC(c2cc(-c3cncnc3)c3ccccc3c2)C1",
    "O=C(NCc1cccc(-c2nccc(-c3cc(-c4ccc5ccccc5c4)n[nH]3)n2)c1)C1CCC(C2CCC(c3cn(-c4ccc5nc6c(=O)[nH]c(=O)nc-6[nH]c5c4)c(=O)[nH]c3=O)OC2)O1",
    "O=C(Nc1ccc2ccccc2c1)c1cccc(-c2cccc(CNN3CCN(C4CCCC(c5cccc(C6CCCN6)c5)C4)CC3)c2)c1",
    "O=C(NCC1CC=C(c2cc(CCc3c[nH]c(-c4cccc(-c5ccccc5)c4)c3)n[nH]2)CC1)c1cccc(C2CCNC2)n1",
    "O=C(Nc1nccc(CNc2cc(C3CCNC3)n[nH]2)n1)c1nccc(C2CCC(C3CCNCC3c3ccc4ccccc4c3)CO2)n1",
    "C1=C(C2CCC(c3ccc(-c4cc(C5CCCNC5)n[nH]4)cc3)OC2)CCCC1CCc1cccc(-c2cccc(-c3ncnc4[nH]cnc34)c2)n1",
    "O=C(NCc1cc(C2CCC(C3CCN(c4cc(-c5nccc(-c6cccc(-c7ccccc7)c6)n5)c[nH]4)CC3)CO2)ccn1)c1ccccc1",
    "O=C(NCc1cccc(-c2ccn(NCc3ccc(-c4cc(C5CNC(c6ccncc6)C5)c[nH]4)cc3)n2)c1)c1ccc2ccccc2c1",
    "O=c1nc2n(-c3cccc(OCc4cccc(CNC5CCC(c6cccc(-c7ccc(C8CCNC8)cc7)c6)OC5)c4)n3)c3ccccc3nc-2c(=O)[nH]1",
    "O=C(NCc1ccc(C2OCCC2C2CC(c3ccnc(-c4ccc5ccccc5c4)c3)CO2)cc1)c1nccc(N2C=CCC(c3ccccc3)=C2)n1",
    "O=C(NCNC(=O)c1cccc(C(=O)NCc2cccc(-c3ccc4[nH]c5nc(=O)[nH]c(=O)c-5nc4c3)c2)n1)c1ccnc(-c2nccc(C3CCCN3)n2)c1",
    "O=c1nc2[nH]c3cc(C4CCC(c5ccc(-c6cc(C7CCC(C8CCCC(C9CCC(c%10ccc(-c%11cncnc%11)cc%10)O9)O8)OC7)ccn6)cn5)CO4)ccc3nc-2c(=O)[nH]1",
    "O=c1[nH]c(CNc2cc(-c3cccc(-n4ccc(-c5ccc6ccccc6c5)n4)c3)c[nH]2)nc2c1NC(n1ccc(C3CCC(c4cccnc4)CO3)n1)CN2",
    "O=c1nc2[nH]c3cc(C=CC4COC(C5CCCC(C6CCOC(C7CCC(c8cccc(-c9ccnc(-c%10ccc%11ccccc%11c%10)n9)c8)CO7)C6)O5)C4)ccc3nc-2c(=O)[nH]1",
    "c1ccc2c(C3CC(CNc4ccnc(C5CCNC5)c4)CO3)cc(NCc3ccc(-c4cc(C5CCNC5)c[nH]4)cc3)cc2c1",
    "O=C(NCc1nccc(C2CC(C(=O)NC3CCC(c4ccc5nc6c(=O)[nH]c(=O)nc-6[nH]c5c4)CO3)CCO2)n1)c1ccnc(-n2cc(-n3cnc4cncnc43)cn2)n1",
    "O=C(NCc1ccc(-c2ccccc2)cc1)c1cccc(C(=O)NCc2nccc(N3C=CCC(c4ncnc5c4ncn5-c4cccc5ccccc45)=C3)n2)c1",
]


class LittleSEHDataset(Dataset):
    """Note: this dataset isn't used by default, but turning it on showcases some features of this codebase.

    To turn on, self `cfg.algo.num_from_dataset > 0`"""

    def __init__(self, smis) -> None:
        super().__init__()
        self.props: ObjectProperties
        self.mols: List[Graph] = []
        self.smis = smis

    def setup(self, task: SEHTask, ctx: FragMolBuildingEnvContext) -> None:
        rdmols = [Chem.MolFromSmiles(i) for i in SOME_MOLS]
        self.mols = [ctx.obj_to_graph(i) for i in rdmols]
        self.props = task.compute_obj_properties(rdmols)[0]

    def __len__(self):
        return len(self.mols)

    def __getitem__(self, index):
        return self.mols[index], self.props[index]


class SEHFragTrainer(StandardOnlineTrainer):
    task: SEHTask
    training_data: LittleSEHDataset

    def set_default_hps(self, cfg: Config):
        cfg.hostname = socket.gethostname()
        cfg.pickle_mp_messages = False
        cfg.num_workers = 8
        cfg.opt.learning_rate = 1e-4
        cfg.opt.weight_decay = 1e-8
        cfg.opt.momentum = 0.9
        cfg.opt.adam_eps = 1e-8
        cfg.opt.lr_decay = 20_000
        cfg.opt.clip_grad_type = "norm"
        cfg.opt.clip_grad_param = 10
        cfg.algo.num_from_policy = 64
        cfg.model.num_emb = 128
        cfg.model.num_layers = 4

        cfg.algo.method = "TB"
        cfg.algo.max_nodes = 9
        cfg.algo.sampling_tau = 0.9
        cfg.algo.illegal_action_logreward = -75
        cfg.algo.train_random_action_prob = 0.0
        cfg.algo.valid_random_action_prob = 0.0
        cfg.algo.valid_num_from_policy = 64
        cfg.num_validation_gen_steps = 10
        cfg.algo.tb.epsilon = None
        cfg.algo.tb.bootstrap_own_reward = False
        cfg.algo.tb.Z_learning_rate = 1e-3
        cfg.algo.tb.Z_lr_decay = 50_000
        cfg.algo.tb.do_parameterize_p_b = False
        cfg.algo.tb.do_sample_p_b = True

        cfg.replay.use = False
        cfg.replay.capacity = 10_000
        cfg.replay.warmup = 1_000

    def setup_task(self):
        self.task = SEHTask(
            cfg=self.cfg,
            wrap_model=self._wrap_for_mp,
        )

    def setup_data(self):
        super().setup_data()
        if self.cfg.task.seh.reduced_frag:
            # The examples don't work with the 18 frags
            self.training_data = LittleSEHDataset([])
        else:
            self.training_data = LittleSEHDataset(SOME_MOLS)

    def setup_env_context(self):
        self.ctx = FragMolBuildingEnvContext(
            max_frags=self.cfg.algo.max_nodes,
            num_cond_dim=self.task.num_cond_dim,
            fragments=bengio2021flow.FRAGMENTS_18 if self.cfg.task.seh.reduced_frag else bengio2021flow.FRAGMENTS,
        )

    def setup(self):
        super().setup()
        self.training_data.setup(self.task, self.ctx)


def main():
    """Example of how this model can be run."""
    import datetime

    config = init_empty(Config())
    config.print_every = 1
    config.log_dir = f"./logs/debug_run_seh_frag_{datetime.datetime.now().strftime('%Y-%m-%d_%H-%M-%S')}"
    config.device = "cuda" if torch.cuda.is_available() else "cpu"
    config.overwrite_existing_exp = True
    config.pickle_mp_messages = True
    config.num_training_steps = 1000
    config.validate_every = 20
    config.num_final_gen_steps = 10
    config.num_workers = 1
    config.opt.lr_decay = 20_000
    config.algo.sampling_tau = 0.99
    config.cond.temperature.sample_dist = "uniform"
    config.cond.temperature.dist_params = [0, 64.0]
    config.replay.use = False

    trial = SEHFragTrainer(config)
    trial.run()


if __name__ == "__main__":
    main()<|MERGE_RESOLUTION|>--- conflicted
+++ resolved
@@ -55,16 +55,7 @@
     def compute_reward_from_graph(self, graphs: List[Data]) -> Tensor:
         batch = gd.Batch.from_data_list([i for i in graphs if i is not None])
         batch.to(self.models["seh"].device if hasattr(self.models["seh"], "device") else get_worker_device())
-<<<<<<< HEAD
-
-        print(batch.is_cuda)
-        print(get_worker_device())
-        print(self.models["seh"])
-
-        preds = self.models["seh"](batch).reshape((-1,)).data.cpu()
-=======
         preds = self.models["seh"](batch).reshape((-1,)).data.cpu() / 8
->>>>>>> f106cdeb
         preds[preds.isnan()] = 0
         return preds.clip(1e-4, 100).reshape((-1,))
 
@@ -150,7 +141,7 @@
         cfg.model.num_emb = 128
         cfg.model.num_layers = 4
 
-        cfg.algo.method = "TB"
+        cfg.algo.method = "A2C"
         cfg.algo.max_nodes = 9
         cfg.algo.sampling_tau = 0.9
         cfg.algo.illegal_action_logreward = -75
