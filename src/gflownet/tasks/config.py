from dataclasses import dataclass, field
from typing import List

from gflownet.utils.misc import StrictDataClass


@dataclass
class SEHTaskConfig(StrictDataClass):
    reduced_frag: bool = False


@dataclass
class SEHMOOTaskConfig(StrictDataClass):
    """Config for the SEHMOOTask

    Attributes
    ----------
    n_valid : int
        The number of valid cond_info tensors to sample.
    n_valid_repeats : int
        The number of times to repeat the valid cond_info tensors.
    objectives : List[str]
        The objectives to use for the multi-objective optimization. Should be a subset of ["seh", "qed", "sa", "mw"].
    online_pareto_front : bool
        Whether to calculate the pareto front online.
    """

    n_valid: int = 15
    n_valid_repeats: int = 128
    objectives: List[str] = field(default_factory=lambda: ["seh", "qed", "sa", "mw"])
    log_topk: bool = False
    online_pareto_front: bool = True


@dataclass
class QM9TaskConfig(StrictDataClass):
    h5_path: str = "./data/qm9/qm9.h5"  # see src/gflownet/data/qm9.py
    model_path: str = "./data/qm9/qm9_model.pt"


@dataclass
class QM9MOOTaskConfig(StrictDataClass):
    """
    Config for the QM9MooTask

    Attributes
    ----------
    n_valid : int
        The number of valid cond_info tensors to sample.
    n_valid_repeats : int
        The number of times to repeat the valid cond_info tensors.
    objectives : List[str]
        The objectives to use for the multi-objective optimization. Should be a subset of ["gap", "qed", "sa", "mw"].
        While "mw" can be used, it is not recommended as the molecules are already small.
    online_pareto_front : bool
        Whether to calculate the pareto front online.
    """

    n_valid: int = 15
    n_valid_repeats: int = 128
    objectives: List[str] = field(default_factory=lambda: ["gap", "qed", "sa"])
    online_pareto_front: bool = True


@dataclass
<<<<<<< HEAD
class MorphSimTaskConfig:
    target_path: str = "./data/morph/morph_target.npy"
    proxy_path: str = "./data/morph/morph_proxy.pt"
    config_dir: str = "./data/morph/configs"
    config_name: str = "puma_sm_gmc.yaml"
    target_mode: str = "morph"  # "morph" or "joint"
    reduced_frag: bool = False


@dataclass
class TasksConfig:
=======
class TasksConfig(StrictDataClass):
>>>>>>> eaafaf09
    qm9: QM9TaskConfig = field(default_factory=QM9TaskConfig)
    qm9_moo: QM9MOOTaskConfig = field(default_factory=QM9MOOTaskConfig)
    seh: SEHTaskConfig = field(default_factory=SEHTaskConfig)
    seh_moo: SEHMOOTaskConfig = field(default_factory=SEHMOOTaskConfig)
    morph_sim: MorphSimTaskConfig = field(default_factory=MorphSimTaskConfig)<|MERGE_RESOLUTION|>--- conflicted
+++ resolved
@@ -63,7 +63,6 @@
 
 
 @dataclass
-<<<<<<< HEAD
 class MorphSimTaskConfig:
     target_path: str = "./data/morph/morph_target.npy"
     proxy_path: str = "./data/morph/morph_proxy.pt"
@@ -74,10 +73,7 @@
 
 
 @dataclass
-class TasksConfig:
-=======
 class TasksConfig(StrictDataClass):
->>>>>>> eaafaf09
     qm9: QM9TaskConfig = field(default_factory=QM9TaskConfig)
     qm9_moo: QM9MOOTaskConfig = field(default_factory=QM9MOOTaskConfig)
     seh: SEHTaskConfig = field(default_factory=SEHTaskConfig)
